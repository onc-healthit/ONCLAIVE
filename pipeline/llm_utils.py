"""
LLM Utilities Module for API interactions with Claude, Gemini, and GPT models.
"""
# Imports
import os
import time
import logging
import httpx
from typing import Dict, Any, Callable, Union, List
import dotenv

try:
    from anthropic import Anthropic, RateLimitError
    import google.generativeai as gemini
    from openai import OpenAI
    from tenacity import retry, wait_exponential, stop_after_attempt, retry_if_exception_type
except ImportError:
    raise ImportError("Please install required packages: pip install anthropic google-generativeai openai tenacity")


# API Configuration
API_CONFIGS = {
    "claude": {
        "model_name": "claude-sonnet-4-20250514", 
        "max_tokens": 8192,
        "temperature": 0.3,
        "batch_size": 10,  
        "delay_between_chunks": 0.2, 
        "delay_between_batches": 1.0,  
        "requests_per_minute": 990,
        "max_requests_per_day": 20000,
        "delay_between_requests": 0.05  
    },
    "gemini": {
        "model": "models/gemini-2.5-pro",
        "max_tokens": 8192,
        "temperature": 0.3,
        "batch_size": 8,  
        "delay_between_chunks": 0.5,  
        "delay_between_batches": 2.0,  
        "requests_per_minute": 900,
        "max_requests_per_day": 50000,
        "delay_between_requests": 0.05,  
        "timeout": 60
    },
    "gpt": {
        "model": "gpt-4o",
        "max_tokens": 8192,
        "temperature": 0.3,
        "batch_size": 8,  
        "delay_between_chunks": 0.5,   
        "delay_between_batches": 2.0,  
        "requests_per_minute": 3000,
        "max_requests_per_day": 20000,
<<<<<<< HEAD
        "delay_between_requests": 0.08  
    }
}

# Custom exception for safety filter blocks
class SafetyFilterException(Exception):
    """Exception raised when content is blocked by safety filters"""
    def __init__(self, message, blocked_content=None):
        super().__init__(message)
        self.blocked_content = blocked_content

=======
        "delay_between_requests": 0.15
    },
    "aip": {
        'model': 'nvidia/Llama-3_3-Nemotron-Super-49B-v1',
        "max_tokens": 8192,
        "temperature": 0.3,
        "batch_size": 5,
        "delay_between_chunks": 2,
        "delay_between_batches": 5,
        "requests_per_minute": 450,
        "max_requests_per_day": 20000,
        "delay_between_requests": 0.15
    }
}

dotenv.load_dotenv()
>>>>>>> db60ecda

def format_content_for_api(content: Union[str, dict, list], api_type: str) -> Union[str, List[dict], dict]:
    """Format content appropriately for each API"""
    if api_type == "claude":
        return [{
            "type": "text",
            "text": content
        }]
    elif api_type == "gemini":
        return [{  
            "parts": [{
                "text": content
            }]
        }]
    return content

class LLMApiClient:
    
    
    # Rate Limiter Setup

     # Setup LLM Clients
    def __init__(self, config=API_CONFIGS, verify_path='/opt/homebrew/etc/openssl@3/cert.pem', system_prompt=None):
        """Initialize clients for each LLM service"""
        self.logger = logging.getLogger(__name__)
        self.config = config
        self.clients = {}
        self.system_prompt = system_prompt
        self.safety_blocked_count = 0

        try:
            # Claude setup
            claude_api_key = os.getenv('ANTHROPIC_API_KEY')
            if not claude_api_key:
                self.logger.warning("ANTRHOPIC_API_KEY not found. Claude API client will not be loaded.")
            else:
                http_client = httpx.Client(
                    verify=verify_path if os.path.exists(verify_path) else True,
                    timeout=60.0
                )
                self.clients['claude'] = Anthropic(
                    api_key=claude_api_key,
                    http_client=http_client
                )
            
            # Gemini setup
            gemini_api_key = os.getenv('GEMINI_API_KEY')
            if not gemini_api_key:
                self.logger.warning("GEMINI_API_KEY not found. Gemini API client will not be loaded.")
            else:
                gemini.configure(api_key=gemini_api_key)
                
                # Configure safety settings for technical content
                safety_settings = [
                    {"category": "HARM_CATEGORY_HARASSMENT", "threshold": "BLOCK_NONE"},
                    {"category": "HARM_CATEGORY_HATE_SPEECH", "threshold": "BLOCK_NONE"},
                    {"category": "HARM_CATEGORY_SEXUALLY_EXPLICIT", "threshold": "BLOCK_NONE"},
                    {"category": "HARM_CATEGORY_DANGEROUS_CONTENT", "threshold": "BLOCK_NONE"}, 
                    {"category": "HARM_CATEGORY_CIVIC_INTEGRITY", "threshold": "BLOCK_NONE"}
                ]
                
                self.clients['gemini'] = gemini.GenerativeModel(
                    model_name=self.config["gemini"]["model"],
                    generation_config={
                        "max_output_tokens": self.config["gemini"]["max_tokens"],
                        "temperature": self.config["gemini"]["temperature"]
                    },
                    safety_settings=safety_settings
                )
            
            # OpenAI setup
            openai_api_key = os.getenv('OPENAI_API_KEY')
            if not openai_api_key:
                self.logger.warning("OPENAI_API_KEY not found. GPT API client will not be loaded.")
            else:
                self.clients['gpt'] = OpenAI(
                    api_key=openai_api_key,
                    timeout=60.0
                )
            
            aip_api_key = os.getenv("AIP_API_KEY")
            if aip_api_key:
                self.clients['aip'] = OpenAI(
                    base_url="https://models.k8s.aip.mitre.org/v1",
                    api_key=aip_api_key,
                    timeout=60.0
                )
            
        except Exception as e:
            logging.error(f"Error setting up clients: {str(e)}")
            raise

        self.rate_limiter = self.create_rate_limiter(config)

    def create_rate_limiter(self, config):
        """Create a rate limiter state dictionary for all APIs"""
        return {
            api: {
                'requests': [],
                'daily_requests': 0,
                'last_reset': time.time()
            }
            for api in config.keys()
        }

    def check_rate_limits(self, api: str):
        """Check and wait if rate limits would be exceeded"""
        rate_limiter = self.rate_limiter
        if api not in rate_limiter:
            raise ValueError(f"Unknown API: {api}")
            
        now = time.time()
        state = rate_limiter[api]
        config = self.config[api]
        
        # Reset daily counts if needed
        day_seconds = 24 * 60 * 60
        if now - state['last_reset'] >= day_seconds:
            state['daily_requests'] = 0
            state['last_reset'] = now
        
        # Check daily limit
        if state['daily_requests'] >= config['max_requests_per_day']:
            raise Exception(f"{api} daily request limit exceeded")
        
        # Remove old requests outside the current minute
        state['requests'] = [
            req_time for req_time in state['requests']
            if now - req_time < 60
        ]
        
        # Wait if at rate limit
        if len(state['requests']) >= config['requests_per_minute']:
            sleep_time = 60 - (now - state['requests'][0])
            if sleep_time > 0:
                time.sleep(sleep_time)
            state['requests'] = state['requests'][1:] 
        
        # Add minimum delay between requests
        if state['requests'] and now - state['requests'][-1] < config['delay_between_requests']:
            time.sleep(config['delay_between_requests'])
        
        # Record this request
        state['requests'].append(now)
        state['daily_requests'] += 1

    def extract_problematic_content(self, prompt: str) -> str:
        """Extract a sample of the content that might have triggered safety filters"""
        return prompt


    # Make LLM Call
    @retry(
        wait=wait_exponential(multiplier=1, min=4, max=60),
        stop=stop_after_attempt(5),
        retry=retry_if_exception_type((RateLimitError, TimeoutError))
    )
    def make_one_llm_request(self, api_type: str, prompt: str, system_prompt, max_tokens=None):
        """Enhanced version with max_tokens parameter"""
        config = self.config[api_type]
        client = self.clients[api_type]
        self.check_rate_limits(api_type)
        
        # Use provided max_tokens or fall back to config
        tokens_limit = max_tokens if max_tokens is not None else config["max_tokens"]
        
        try:
            if api_type == "claude":
                response = client.messages.create(
                    model=config["model_name"],
                    max_tokens=tokens_limit,  # Use the tokens_limit variable
                    messages=[{
                        "role": "user", 
                        "content": prompt
                    }],
                    system=system_prompt
                )
                return response.content[0].text
                
            elif api_type == "gemini":
                # Combine system prompt and user prompt for Gemini
                if system_prompt:
                    combined_prompt = f"System: {system_prompt}\n\nUser: {prompt}"
                else:
                    combined_prompt = prompt
                
                response = client.generate_content(
                    combined_prompt,
                    generation_config={
                        "max_output_tokens": tokens_limit,  # Use the tokens_limit variable
                        "temperature": config["temperature"]
                    }
                )
<<<<<<< HEAD
                
                # Check for safety filter blocks FIRST
                if response.candidates and len(response.candidates) > 0:
                    candidate = response.candidates[0]
                    if candidate.finish_reason == 2:  # SAFETY
                        problematic_content = combined_prompt[:500] + ("..." if len(combined_prompt) > 500 else "")
                        raise SafetyFilterException(
                            "Gemini blocked content for safety reasons.", 
                            blocked_content=problematic_content
                        )
                
                # Then try to get the text
                try:
                    if hasattr(response, 'text') and response.text:
                        return response.text
                    elif response.candidates and len(response.candidates) > 0:
                        candidate = response.candidates[0]
                        if candidate.content and candidate.content.parts:
                            return candidate.content.parts[0].text
                        else:
                            raise ValueError(f"No content returned from Gemini")
                    else:
                        raise ValueError("No response generated from Gemini API")
                except AttributeError:
                    if response.candidates and len(response.candidates) > 0:
                        return response.candidates[0].content.parts[0].text
                    else:
                        raise ValueError("Unable to extract text from Gemini response")
                        
=======
                if hasattr(response, 'text'):
                    return response.text
                elif response.candidates:
                    return response.candidates[0].content.parts[0].text
                else:
                    raise ValueError("No response generated from Gemini API")
            elif api_type == "aip":
                response = client.chat.completions.create(
                    model=config["model"],
                    messages=[
                        {"role": "system", "content": system_prompt},
                        {"role": "user", "content": prompt}
                    ],
                    max_tokens=config["max_tokens"],
                    temperature=config["temperature"]
                )
                return response.choices[0].message.content
>>>>>>> db60ecda
            elif api_type == "gpt":
                response = client.chat.completions.create(
                    model=config["model"],
                    messages=[
                        {"role": "system", "content": system_prompt},
                        {"role": "user", "content": prompt}
                    ],
                    max_tokens=tokens_limit,  # Use the tokens_limit variable
                    temperature=config["temperature"]
                )
                return response.choices[0].message.content
                
        except SafetyFilterException:
            # Re-raise safety filter exceptions without wrapping them
            raise
        except Exception as e:
            logging.error(f"Error in {api_type} API request: {str(e)}")
            raise Exception(e)
        

    def make_llm_request(self, api_type: str, prompt: Union[str, List[str]], sys_prompt=None, 
                     raise_on_error=True, reformat=True, max_tokens=None) -> str:
        """Make rate-limited API request with retries - enhanced with max_tokens"""
        
        if api_type not in self.clients:
            raise ValueError(f"Unknown API: {api_type}. Valid API types are: {','.join(self.clients.keys())}")
        
        if not sys_prompt:
            system_prompt = self.system_prompt
        else:
            system_prompt = sys_prompt
            
        if type(prompt) == str:
            if reformat:
                query = format_content_for_api(prompt, api_type)
            else:
                query = prompt
            try:
                return self.make_one_llm_request(api_type, query, system_prompt, max_tokens)
            except SafetyFilterException as e:
                self.safety_blocked_count += 1
                print(f"\n⚠️  SAFETY FILTER BLOCKED CONTENT #{self.safety_blocked_count}")
                print("=" * 60)
                print("BLOCKED CONTENT SAMPLE:")
                print(e.blocked_content)
                print("=" * 60)
                print("Skipping this chunk and continuing...\n")
                
                if raise_on_error:
                    return "[CONTENT BLOCKED BY SAFETY FILTER - SKIPPED]"
                else:
                    return {'error': 'safety_filter_blocked', 'content_sample': e.blocked_content}
        else:
            responses = []
            for i,p in enumerate(prompt):
                print(f"{i+1} of {len(prompt)}", end='\r')
                if reformat:
                    query = format_content_for_api(p, api_type)
                else:
                    query = p
                try:
                    responses.append(self.make_one_llm_request(api_type, query, system_prompt, max_tokens))
                except SafetyFilterException as e:
                    self.safety_blocked_count += 1
                    print(f"\n⚠️  SAFETY FILTER BLOCKED CONTENT #{self.safety_blocked_count}")
                    print("=" * 60)
                    print("BLOCKED CONTENT SAMPLE:")
                    print(e.blocked_content)
                    print("=" * 60)
                    print("Skipping this chunk and continuing...\n")
                    
                    if raise_on_error:
                        responses.append("[CONTENT BLOCKED BY SAFETY FILTER - SKIPPED]")
                    else:
                        responses.append({'error': 'safety_filter_blocked', 'content_sample': e.blocked_content})
                except Exception as e:
                    if raise_on_error:
                        raise Exception(e)
                    else:
                        responses.append({'error': str(e)})
            return responses


    def count_tokens(self, text: str, api_type: str) -> int:
        """
        Count the number of tokens in a text string for the specified API.
        
        Args:
            text: The text to count tokens for
            api_type: The API type (claude, gemini, gpt)
            
        Returns:
            Estimated token count
        """
        if api_type == "claude":
            # Claude uses roughly 4 characters per token as a rough estimate
            return len(text) // 4
        elif api_type == "gemini":
            # Gemini uses roughly 4 characters per token as a rough estimate
            return len(text) // 4
        elif api_type == "gpt":
            # GPT uses tiktoken for accurate counts, but as a fallback:
            try:
                import tiktoken
                enc = tiktoken.encoding_for_model("gpt-4")
                return len(enc.encode(text))
            except (ImportError, Exception):
                # Fallback to rough estimate if tiktoken not available
                return len(text) // 4
        else:
            # Default rough estimate
            return len(text) // 4<|MERGE_RESOLUTION|>--- conflicted
+++ resolved
@@ -52,20 +52,7 @@
         "delay_between_batches": 2.0,  
         "requests_per_minute": 3000,
         "max_requests_per_day": 20000,
-<<<<<<< HEAD
         "delay_between_requests": 0.08  
-    }
-}
-
-# Custom exception for safety filter blocks
-class SafetyFilterException(Exception):
-    """Exception raised when content is blocked by safety filters"""
-    def __init__(self, message, blocked_content=None):
-        super().__init__(message)
-        self.blocked_content = blocked_content
-
-=======
-        "delay_between_requests": 0.15
     },
     "aip": {
         'model': 'nvidia/Llama-3_3-Nemotron-Super-49B-v1',
@@ -80,8 +67,13 @@
     }
 }
 
-dotenv.load_dotenv()
->>>>>>> db60ecda
+# Custom exception for safety filter blocks
+class SafetyFilterException(Exception):
+    """Exception raised when content is blocked by safety filters"""
+    def __init__(self, message, blocked_content=None):
+        super().__init__(message)
+        self.blocked_content = blocked_content
+
 
 def format_content_for_api(content: Union[str, dict, list], api_type: str) -> Union[str, List[dict], dict]:
     """Format content appropriately for each API"""
@@ -275,7 +267,6 @@
                         "temperature": config["temperature"]
                     }
                 )
-<<<<<<< HEAD
                 
                 # Check for safety filter blocks FIRST
                 if response.candidates and len(response.candidates) > 0:
@@ -304,14 +295,7 @@
                         return response.candidates[0].content.parts[0].text
                     else:
                         raise ValueError("Unable to extract text from Gemini response")
-                        
-=======
-                if hasattr(response, 'text'):
-                    return response.text
-                elif response.candidates:
-                    return response.candidates[0].content.parts[0].text
-                else:
-                    raise ValueError("No response generated from Gemini API")
+        
             elif api_type == "aip":
                 response = client.chat.completions.create(
                     model=config["model"],
@@ -323,7 +307,6 @@
                     temperature=config["temperature"]
                 )
                 return response.choices[0].message.content
->>>>>>> db60ecda
             elif api_type == "gpt":
                 response = client.chat.completions.create(
                     model=config["model"],
